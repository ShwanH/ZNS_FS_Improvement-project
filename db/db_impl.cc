--- conflicted
+++ resolved
@@ -2727,10 +2727,6 @@
 
 static void CleanupIteratorState(void* arg1, void* arg2) {
   IterState* state = reinterpret_cast<IterState*>(arg1);
-<<<<<<< HEAD
-  DBImpl::DeletionState deletion_state;
-=======
->>>>>>> 8ca30bd5
 
   bool need_cleanup = state->super_version->Unref();
   if (need_cleanup) {
